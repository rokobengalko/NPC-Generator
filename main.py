#!/usr/bin/env python
"""
NPC Generator
Cod version: v.0.0.5
----------------------------------------
Generates NPCs from a database stored in individual files within a folder structure.
----------------------------------------
First update: 2024-02-29
First programmer: Martin Martinic
Last update: 2025-07-27
Last programmer: Grok
"""

import random
import re
import itertools
import os
from typing import List, Tuple, Optional, Union

class NPCGenerator:
    """Generates Non-Playable Characters (NPCs) based on configuration and database files."""

    def __init__(self, config_file: str = "./config.txt", database_dir: str = "./database"):
        """Initialize NPC generator with configuration and database folder."""
        self.database_dir = database_dir
        self._load_config(config_file)
        self._load_database()
        self.all_groups = self._extract_groups()
        self.special_groups = self._extract_groups(self.config, '__')
        self.rarity_classes = self._extract_list(self.config, self.special_groups[0], '__')
        self.optional_groups = self._extract_list(self.config, self.special_groups[1], '__')
        self.multiple_groups = self._extract_list(self.config, self.special_groups[2], '__')
        self.conditioned_groups = self._extract_list(self.config, self.special_groups[3], '__')
        self.rarity_map: List[Tuple[str, int]] = []
        self.active_groups: List[str] = []
        self.groups_and_parameters: List[List[str]] = []

    def _load_config(self, config_file: str) -> None:
        """Load configuration file."""
        try:
            with open(config_file, encoding='utf-8') as f:
                self.config = f.read()
        except FileNotFoundError:
            raise FileNotFoundError(f"Config file {config_file} not found.")

    def _load_database(self) -> None:
        """Load database files from directory."""
        self.database = {}
        try:
            for filename in os.listdir(self.database_dir):
                if filename.endswith('.txt'):
                    group_name = filename[:-4]
                    file_path = os.path.join(self.database_dir, filename)
                    with open(file_path, encoding='utf-8') as f:
                        self.database[group_name] = f.read()
        except FileNotFoundError:
            raise FileNotFoundError(f"Database directory {self.database_dir} not found.")

    def _extract_groups(self, data: Optional[str] = None, delimiter: Optional[str] = None) -> List[str]:
        """Extract group names from database folder or config string."""
        if data and delimiter:
            pattern = rf'({delimiter}\w+{delimiter})'
            return [g.strip(delimiter) for g in re.findall(pattern, data)]
        return [filename[:-4] for filename in os.listdir(self.database_dir) if filename.endswith('.txt')]

    def _extract_list(self, data: Optional[str], group_name: str, delimiter: Optional[str] = None) -> List[str]:
        """Extract elements of a specific group from data string or file."""
        group_name = group_name.replace(' ', '_')
        if delimiter:
            pattern = rf'{delimiter}{group_name}{delimiter}\n((?:.*?\n)*?)/end'
            match = re.search(pattern, data)
            if not match:
                print(f"Warning: Group {group_name} not found in config.")
                return ['None']
            items = match.group(1).strip().split('\n')
            return [item.strip() for item in items if item.strip()] if group_name in ['Personalities', 'Religion'] else \
                   [item.strip().replace(' ', '_') for item in items if item.strip()]
        
        file_path = os.path.join(self.database_dir, f"{group_name}.txt")
        if os.path.exists(file_path):
            with open(file_path, encoding='utf-8') as f:
                items = f.read().strip().split('\n')
                return [item.strip() for item in items if item.strip()] if group_name in ['Personalities', 'Religion'] else \
                       [item.strip() for item in items if item.strip()]
        
        for group in self.all_groups:
            sub_path = os.path.join(self.database_dir, group, f"{group_name}.txt")
            if os.path.exists(sub_path):
                with open(sub_path, encoding='utf-8') as f:
                    items = f.read().strip().split('\n')
                    return [item.strip() for item in items if item.strip()] if group_name in ['Personalities', 'Religion'] else \
                           [item.strip() for item in items if item.strip()]
        return ['None']

    def _parse_special_group(self, group: str) -> List[str]:
        """Parse a special group string into its components."""
        return group.replace('_by_', '_').replace('__', '_').split('_')

    def _generate_combinations(self, params: List[List[str]], group_name: str) -> List[str]:
        """Generate all possible subgroup name combinations."""
        combinations = []
        for r in range(len(params), 0, -1):
            for indices in itertools.combinations(range(len(params)), r):
                param_sets = [params[i] for i in indices]
                for combo in itertools.product(*param_sets):
                    normalized_combo = [param.replace(' ', '_') for param in combo]
                    combinations.append('_'.join(normalized_combo) + group_name)
        return combinations

    def _merge_rarity_lists(self, base_list: List[str], added_list: List[str]) -> List[str]:
        """Merge two lists, prioritizing rarity from added_list."""
        combined = base_list + added_list
        rarity_pattern = re.compile(r'\(\w{1,3}\)$')
        result = {}
        for item in combined:
            base_item = re.sub(rarity_pattern, '', item)
            rarity = re.findall(rarity_pattern, item)
            result[base_item] = item if rarity else base_item
        return list(result.values())

    def _apply_rarity(self, items: Union[List[str], str], force_select: bool = False) -> List[str]:
        """Apply rarity classes to filter items based on probability."""
        if isinstance(items, str):
            items = self._extract_list(None, items)
        
        filtered_items = []
        rarity_pattern = re.compile(r'\(\w{1,3}\)$')
        
        for item in items:
            rarity_match = re.findall(rarity_pattern, item)
            rarity_class = rarity_match[0][1:-1] if rarity_match else ''
            
            try:
                rarity_prob = next(r[1] for r in self.rarity_map if r[0] == rarity_class)
            except StopIteration:
                rarity_prob = int(rarity_class) if rarity_class.isdigit() else 100

            if rarity_prob >= random.randint(1, 100):
                filtered_items.append(re.sub(rarity_pattern, '', item))
        
        return filtered_items if filtered_items or not force_select or not items or items == ['None'] else \
               [re.sub(rarity_pattern, '', random.choice(items))]

    def _process_rarity_classes(self) -> None:
        """Parse rarity classes from config into rarity map."""
        self.rarity_map = []
        for rarity in self.rarity_classes:
            try:
                parts = self._parse_special_group(rarity)
                self.rarity_map.append([parts[0], int(parts[1])])
            except (IndexError, ValueError):
                pass

    def _process_optional_groups(self) -> None:
        """Remove optional groups based on probability."""
        for group in self.optional_groups:
            parts = self._parse_special_group(group)
            if int(parts[1]) <= random.randint(1, 100):
                self.active_groups.remove(parts[0])
                self.groups_and_parameters = [g for g in self.groups_and_parameters if g[0] != parts[0]]

    def _process_multiple_groups(self) -> None:
        """Handle groups that can have multiple parameters."""
        for group in self.multiple_groups:
            parts = self._parse_special_group(group)
            group_name, chance, minmax = parts[0], int(parts[1]), parts[2]
            min_count, max_count = map(int, re.findall(r'\d+', minmax))
            
            count = min_count
            for _ in range(max_count - min_count):
                if int(chance) >= random.randint(1, 100):
                    count += 1
            
            idx = next((i for i, g in enumerate(self.groups_and_parameters) if g[0] == group_name), None)
            if idx is not None:
                self.groups_and_parameters[idx] = [group_name] + [''] * count

    def _process_conditioned_groups(self, list_groups: bool = False, select_params: bool = False, nationality: Optional[str] = None) -> None:
        """Handle conditioned groups by adjusting active groups and selecting parameters."""
        if nationality:
            nationality = nationality.replace(' ', '_')
            if nationality.startswith('Resident_of_'):
                nationality = nationality[len('Resident_of_'):]

        for group in self.conditioned_groups:
            parts = self._parse_special_group(group)
            main_group, conditions = parts[0], parts[1:]

            if list_groups and main_group in self.active_groups:
                self.active_groups.remove(main_group)

            if select_params:
                condition_params = []
                for cond in conditions:
                    idx = next((i for i, g in enumerate(self.groups_and_parameters) if g[0] == cond), None)
                    if idx is not None:
                        condition_params.append([param.replace(' ', '_') for param in self.groups_and_parameters[idx][1:]])
                    elif cond == 'Nationality' and nationality:
                        condition_params.append([f"Resident_of_{nationality}"])

                params = ['None']
                if main_group == 'Name':
                    if conditions == ['Sex', 'Race']:
                        for sex in condition_params[0]:
                            for race in condition_params[1]:
                                subgroup = f"{sex}_{race}_Name"
                                try:
                                    sub_params = self._extract_list(None, subgroup)
                                    if sub_params != ['None']:
                                        params = self._merge_rarity_lists(params, sub_params)
                                        if params != ['None']:
                                            break
                                except AttributeError:
                                    pass
                            if params != ['None']:
                                break

                    if params == ['None'] and conditions == ['Sex', 'Race']:
                        combined_params = ['None']
                        for sex in condition_params[0]:
                            sex_subgroup = f"{sex}Name"
                            sex_names = self._extract_list(None, sex_subgroup)
                            if sex_names != ['None']:
                                combined_params = self._merge_rarity_lists(combined_params, sex_names)
                        for race in condition_params[1]:
                            race_subgroup = f"{race}Name"
                            race_names = self._extract_list(None, race_subgroup)
                            if race_names != ['None']:
                                combined_params = self._merge_rarity_lists(combined_params, race_names)
                        if combined_params != ['None']:
                            params = combined_params

                    if params == ['None']:
                        params = self._extract_list(None, main_group)

                else:
                    subgroups = self._generate_combinations(condition_params, main_group)
                    for subgroup in subgroups:
                        try:
                            sub_params = self._extract_list(None, subgroup)
                            if main_group == 'Race' and nationality:
                                expected_subgroup = f"Resident_of_{nationality}Race"
                                if subgroup == expected_subgroup and sub_params != ['None']:
                                    params = sub_params
                            else:
                                params = self._merge_rarity_lists(params, sub_params)
                        except AttributeError:
                            print(f"Warning: Subgroup {subgroup} not found in database.")

                    if params == ['None']:
                        params = self._extract_list(None, main_group)

                force_select = main_group in ['Race', 'Sex'] and (nationality or condition_params)
                self._select_parameters([main_group], params, force_select=force_select)

    def _select_parameters(self, groups: List[str], params: Optional[List[str]] = None, force_select: bool = False) -> None:
        """Select parameters for given groups."""
        for group in groups:
            active_params = self._apply_rarity(params if params else group, force_select=force_select)
            idx = next((i for i, g in enumerate(self.groups_and_parameters) if g[0] == group), None)
            
            if idx is not None:
                used_indices = []
                for i, param in enumerate(self.groups_and_parameters[idx][1:], start=1):
                    if param == '' and active_params:
                        choice_idx = random.randint(0, len(active_params) - 1)
                        while choice_idx in used_indices and len(used_indices) < len(active_params):
                            choice_idx = random.randint(0, len(active_params) - 1)
                        used_indices.append(choice_idx)
                        self.groups_and_parameters[idx][i] = active_params[choice_idx]
                
                self.groups_and_parameters[idx] = [p for p in self.groups_and_parameters[idx] if p]

    def generate(self, nationality: Optional[str] = None) -> List[List[str]]:
        """Generate a new NPC, optionally with a specific nationality."""
        if nationality:
            nationality = nationality.replace(' ', '_')
        else:
            valid_nationalities = self._extract_list(None, 'Nationality')
            if valid_nationalities and valid_nationalities != ['None']:
                nationality = random.choice(valid_nationalities)
        
        self.rarity_map = []
        self.active_groups = self.all_groups.copy()
        self.groups_and_parameters = [[group, ''] for group in self.all_groups]

        if nationality and 'Nationality' not in self.active_groups:
            valid_nationalities = self._extract_list(None, 'Nationality')
            if nationality not in valid_nationalities:
                print(f"Error: Nationality '{nationality}' not found in database. Use 'l' to list valid nationalities.")
                return []
            self.active_groups.append('Nationality')
            self.groups_and_parameters.append(['Nationality', nationality])
        elif nationality:
            idx = next(i for i, g in enumerate(self.groups_and_parameters) if g[0] == 'Nationality')
            self.groups_and_parameters[idx] = ['Nationality', nationality]

        self._process_rarity_classes()
        if self.optional_groups and self.optional_groups[0] != 'None':
            self._process_optional_groups()
        if self.multiple_groups and self.multiple_groups[0] != 'None':
            self._process_multiple_groups()
        if self.conditioned_groups and self.conditioned_groups[0] != 'None':
            self._process_conditioned_groups(list_groups=True, nationality=nationality)

        self._select_parameters(self.active_groups)
        
        if self.conditioned_groups and self.conditioned_groups[0] != 'None':
            self._process_conditioned_groups(select_params=True, nationality=nationality)

        return self.groups_and_parameters

    def list_nationalities(self) -> List[str]:
        """List all possible nationalities from the database."""
        return self._extract_list(None, 'Nationality')

def print_npc(npc_data: List[List[str]], print_output: bool = False, save: bool = False) -> None:
    """Print or save NPC data with aligned formatting."""
    max_group_length = max(len(group[0]) for group in npc_data) if npc_data else 10
    output = []
    for group in npc_data:
        group_name = group[0]
        params = group[1:]
        if group_name == 'Nationality':
            params = [param.replace('_', ' ') for param in params]
        formatted_params = ', '.join(params)
        output.append(f"{group_name:<{max_group_length}} : {formatted_params}")
    output = '\n' + '\n'.join(output) + '\n' + '-' * 120 + '\n'

    if print_output:
        print(output)
    if save:
<<<<<<< HEAD
        with open('./save.txt', 'a', encoding='utf-8') as f:
            f.write(output)

def main() -> None:
    """Run the NPC generator interactive loop."""
    print("""
┌─┬┬─┬─┐┌──┐           ┌┐
││││┼│┌┘│┌─┼─┬─┬┬─┬┬┬─┐│└┬─┬┬┐
││││┌┤└┐│└┐│┴┤│││┴┤┌┤┼└┤┌┤┼│┌┘
└┴─┴┘└─┘└──┴─┴┴─┴─┴┘└──┴─┴─┴┘
    """)

    npc_gen = NPCGenerator()
    npc_data = None

    while True:
        control = input("n - generate new NPC\ns - save NPC\nN [nationality] - generate NPC with specific nationality\nl - list possible nationalities\nesc - close program\n:")
        if control == 'esc':
            break
        elif control == 'n':
            npc_data = npc_gen.generate()
            print_npc(npc_data, print_output=True)
        elif control.startswith('N '):
            nationality = control[2:].strip().replace(' ', '_')
            npc_data = npc_gen.generate(nationality=nationality)
            print_npc(npc_data, print_output=True)
        elif control == 's':
            if npc_data:
                print_npc(npc_data, save=True)
        elif control == 'l':
            nationalities = npc_gen.list_nationalities()
            print("\nAvailable Nationalities:")
            for nat in nationalities:
                print(f"- {nat.replace('_', ' ')}")
            print('-' * 120 + '\n')

if __name__ == "__main__":
    main()
=======
        with open('./save.txt', 'a') as Save:
            Save.write(tmp_string)


if __name__ == '__main__':

    # _______________________________________
    with open('./config.txt', encoding='utf-8') as config:
        Config = config.read()

    with open('./database.txt', encoding='utf-8') as database:
        Database = database.read()
    # _______________________________________

    print('┌─┬┬─┬─┐┌──┐           ┌┐     \n'
          '││││┼│┌┘│┌─┼─┬─┬┬─┬┬┬─┐│└┬─┬┬┐\n'
          '││││┌┤└┐│└┐│┴┤│││┴┤┌┤┼└┤┌┤┼│┌┘\n'
          '└┴─┴┘└─┘└──┴─┴┴─┴─┴┘└──┴─┴─┴┘ \n')

    NPC = NonPlayableCharacter()
    npc = None
    control = input('n -\tgenerate new NPC\n'
                    's -\tsave NPC\n'
                    'help -\tcommands\n'
                    'esc -\tclose program\n'
                    ':')

    while control != 'esc':

        if control == 'n':
            npc = NPC()
            print_non_playable_character(npc, True)
        if control == 's':
            print_non_playable_character(npc, False, True)
        if control == 'help':
            print('n -\tgenerate new NPC\n'
                  's -\tsave NPC\n'
                  'help -\tcommands\n'
                  'esc -\tclose program\n'
                  'version: v.0.0.1\n')

        control = input(':')
>>>>>>> 4a006f82
<|MERGE_RESOLUTION|>--- conflicted
+++ resolved
@@ -330,7 +330,6 @@
     if print_output:
         print(output)
     if save:
-<<<<<<< HEAD
         with open('./save.txt', 'a', encoding='utf-8') as f:
             f.write(output)
 
@@ -368,48 +367,4 @@
             print('-' * 120 + '\n')
 
 if __name__ == "__main__":
-    main()
-=======
-        with open('./save.txt', 'a') as Save:
-            Save.write(tmp_string)
-
-
-if __name__ == '__main__':
-
-    # _______________________________________
-    with open('./config.txt', encoding='utf-8') as config:
-        Config = config.read()
-
-    with open('./database.txt', encoding='utf-8') as database:
-        Database = database.read()
-    # _______________________________________
-
-    print('┌─┬┬─┬─┐┌──┐           ┌┐     \n'
-          '││││┼│┌┘│┌─┼─┬─┬┬─┬┬┬─┐│└┬─┬┬┐\n'
-          '││││┌┤└┐│└┐│┴┤│││┴┤┌┤┼└┤┌┤┼│┌┘\n'
-          '└┴─┴┘└─┘└──┴─┴┴─┴─┴┘└──┴─┴─┴┘ \n')
-
-    NPC = NonPlayableCharacter()
-    npc = None
-    control = input('n -\tgenerate new NPC\n'
-                    's -\tsave NPC\n'
-                    'help -\tcommands\n'
-                    'esc -\tclose program\n'
-                    ':')
-
-    while control != 'esc':
-
-        if control == 'n':
-            npc = NPC()
-            print_non_playable_character(npc, True)
-        if control == 's':
-            print_non_playable_character(npc, False, True)
-        if control == 'help':
-            print('n -\tgenerate new NPC\n'
-                  's -\tsave NPC\n'
-                  'help -\tcommands\n'
-                  'esc -\tclose program\n'
-                  'version: v.0.0.1\n')
-
-        control = input(':')
->>>>>>> 4a006f82
+    main()